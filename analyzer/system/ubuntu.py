'''
UbuntuAnalyzer inherits from SystemAnalyzer and contains methods to analyze Ubuntu/apt systems.
'''

import itertools
import logging
import os
import re

import docker
import requests.exceptions

from .system import SystemAnalyzer
from ..utils import group_strings



class UbuntuAnalyzer(SystemAnalyzer):
    '''
    Inherits from SystemAnalyzer to provide functions for analyzing Ubuntu/apt style systems.
    '''
    LIST_INSTALLED = 'apt list --installed'


    @staticmethod
    def parse_pkg_line(line):
        '''
        Parses apt-style package lines.
        Returns a tuple of package name, package version.
        '''
        #assumes line comes in as something like
        # 'accountsservice/bionic,now 0.6.45-1ubuntu1 amd64 [installed,automatic]'
        clean_line = line.strip() # Trim whitespace
        name = clean_line.split('/')[0]
        ver = clean_line.split('now ')[1] # 0.6.45-1ubuntu1 amd64 [installed,automatic]
        ver = ver.split(' ')[0] # 0.6.45-1ubuntu1
        return (name, ver)


    @staticmethod
    def parse_all_pkgs(iterable):
        '''
        Parses an iterable of apt list --installed style output.
        Returns a dictionary of package versions keyed on package name.
        '''
        packages = {}
        for line in iterable:
            if line == '':
                continue
            if re.match(r'WARNING:', line):
                continue
            if re.match(r'Listing', line):
                continue
            pkg_name, pkg_ver = UbuntuAnalyzer.parse_pkg_line(line)
            packages[pkg_name] = pkg_ver
        return packages

    def list_files_in_packages(self, pkgs):
        '''
        Takes an iterable of packages.
        Gets the list of files installed as part of each package.
        Returns a list of lists of filenames.
        '''
        files = [[]] * len(pkgs)
        i = -1
        pkg_strings = group_strings(pkgs)

        temp = []
        for pkg_string in pkg_strings:
            _, stdout, _ = self.ssh_client.exec_command(f"dpkg-query -L {pkg_string}")
            for line in stdout:
                line = line.strip()
                if re.search("is not installed", line):
                    #do nothing
                    ...
                elif re.search("contains no files", line):
                    # do nothing
                    ...
                elif line == '':
                    #do nothing
                    ...
                elif line == '/.':
                    files[i] = temp
                    temp = []
                    i += 1
                else:
                    temp.append(line)
        files[i] = temp

        # remove directories from 'files'
        for file_list in files:
            for file in file_list:
                split = file.split('/')
                if len(split) >= 3:
                    try:
                        file_list.remove('/'.join(split[:-1]))
                    except ValueError:
                        pass
        return files

    def files_changed_from_package(self, pkg):
        '''
        Returns the list of files coming from pkg whose checksums don't match their original
        checksums.
        '''
        files = []
        _, stdout, _ = self.ssh_client.exec_command(f"dpkg --verify {pkg}")
        for line in stdout:
            if re.search("is not installed", line):
                return []
            if re.search("contains no files", line):
                return []
            if '5' in line.split()[0]:
                files.append(line.split()[2].strip())
        return files


    def get_packages(self):
        '''
        Gets all packages and versions from the target system.
        '''
        super().get_packages()
        _, stdout, _ = self.ssh_client.exec_command(UbuntuAnalyzer.LIST_INSTALLED)
        self.all_packages = UbuntuAnalyzer.parse_all_pkgs(stdout)
        # Note that this is a shallow copy; if you add more info to the dictionaries later on,
        # you'll have to change this.
        self.install_packages = self.all_packages.copy()
        logging.debug(self.all_packages)


    def get_dependencies(self, package):
        '''
        Gets the dependencies of a particular package on the target system using apt-cache.
        package -- the package to get deps for
        '''
        super().get_dependencies(package)
        _, stdout, _ = self.ssh_client.exec_command(f"apt-cache depends {package}")
        deps = {line.split("Depends:")[1].strip() for line in stdout if "Depends:" in line}
        logging.debug(f"{package} > {deps}")
        return deps


    def get_config_files_for(self, package):
        '''
        Returns a list of file paths to configuration files for the specified package.
        package -- the pacakge whose configurations we are interested in
        '''
        super().get_config_files_for(package)
        _, stdout, _ = self.ssh_client.exec_command(f"cat /var/lib/dpkg/info/{package}.conffiles")
        configs = {line.strip() for line in stdout}
        logging.debug(f"{package} has the following config files: {configs}")
        return configs


    def _assemble_packages(self):
        '''
        Assembles all packages and versions (if applicable) into strings for the installer, and
        returns the strings in a tuple of an install line for packages with matched versions, a
        comment of unversioned packages, and an install line of packages with substitute
        versions.
        '''
        specific_line = ""
        unversion_comment = ""
        unversion_line = ""

        for name, ver in self.install_packages.items():
            specific_line += f"{name}={ver} "

        for name, new_ver in self.unversion_packages.items():
            old_ver = self.all_packages[name]
            if new_ver:
                unversion_comment += f"{name}: {old_ver}->{new_ver} "
                unversion_line += f"{name}={new_ver} "
            else:
                unversion_comment += f"{name}: {old_ver}->? "
                unversion_line += f"{name} "

        return specific_line, unversion_comment, unversion_line


    def verify_packages(self, mode=SystemAnalyzer.Mode.dry):
        '''
        Looks through package list to see which packages are uninstallable.
        mode -- in dry mode, just log bad pkgs. in delete mode, delete bad pkgs from the list.
                in unversion mode, unspecify version.
        Returns True if all packages got installed correctly; returns False otherwise.
        '''
        assert self.install_packages, "No packages yet. Have you run get_packages?"
        logging.info(f"Verifying packages in {mode.name} mode...")
        # Write prelude, create image.
        with open(os.path.join(self.tempdir, 'Dockerfile'), 'w') as dockerfile:
            dockerfile.write(f"FROM {self.op_sys}:{self.version}\n")
            dockerfile.write(f"ENV DEBIAN_FRONTEND=noninteractive\n")
            dockerfile.write(f"RUN apt-get update\n")
            # I know this is supposed to go on the same line as the installs normally, but
        self.image, _ = self.docker_client.images.build(tag=f'verify{self.op_sys}',
                                                        path=self.tempdir)

        # Try installing all of the packages.
        install_all = "apt-get install -y --allow-downgrades "
        pkg_line, _, unv_line = self._assemble_packages()
        install_all += pkg_line + unv_line

        # Spin up the container and try to install everything.
        try:
            container = self.docker_client.containers.run(self.image.id, command=install_all,
                                                          detach=True)
            container.wait()
            output = container.logs().decode()
        finally:
            container.remove(force=True)

        # Parse the container's output.
        missing_pkgs = re.findall("E: Unable to locate package (.*)\n", output)
        missing_vers = re.findall("' for '(.*)' was not found\n", output)

        if not re.search("E: ", output):
            logging.info("All packages installed properly.")
            return True

        if not missing_pkgs and not missing_vers:
            logging.error(f"No missing packages or versions found, but there was an error:\n"
                          f"{output}")
            return False

        # Report on missing packages.
        logging.warning(f"Could not find the following packages: {missing_pkgs}")
        logging.warning(f"Could not find versions for the following packages: {missing_vers}")

        # Fallback code will return whether it could handle missing packages; return this up.
        return self._run_fallback(missing_pkgs + missing_vers, mode)


    def _run_fallback(self, missing, mode=SystemAnalyzer.Mode.dry):
        '''
        Runs fallback methods for verify based on fallback mode.
        missing -- Iterable of packages to perform fallback for.
        mode -- In dry mode, take no fallback action (just log packages). In delete mode, delete bad
                pkgs from install_packages. In unversion mode, remove the package from
                install_packages, but add it to unversion_packages with a version that we can
                install (or False if we can't find it). Note that for Ubuntu in specific, we can
                only get the new versions if unversion fixes all packages.
        Returns True if the fallback method was sufficient; False otherwise. (Dry mode, thus, is
        always false, since it never does anything.)
        '''
        ret = False
        logging.info(f"Now running verification fallback in {mode.name} mode...")

        if mode == self.Mode.dry:
            logging.info("Dry mode does not take any fallback actions for missing packages.")
            return False

        if mode == self.Mode.delete:
            logging.info(f"Now removing bad packages...")
            for pkg_name in missing:
                del self.install_packages[pkg_name]
                try:
                    del self.unversion_packages[pkg_name]
                except KeyError:
                    pass

        if mode == self.Mode.unversion:
            logging.info(f"Now removing version numbers from packages we couldn't find versions "
                         "for...")
            for pkg_name in missing:
                del self.install_packages[pkg_name]
                self.unversion_packages[pkg_name] = False

        logging.info(f"Verifying packages after employing fallback...")

        # Write prelude, create image.
        with open(os.path.join(self.tempdir, 'Dockerfile'), 'w') as dockerfile:
            dockerfile.write(f"FROM {self.op_sys}:{self.version}\n")
            dockerfile.write(f"ENV DEBIAN_FRONTEND=noninteractive\n")
            dockerfile.write(f"RUN apt-get update\n")
            # I know this is supposed to go on the same line as the installs normally, but
        self.image, _ = self.docker_client.images.build(tag=f'verify{self.op_sys}',
                                                        path=self.tempdir)

        # Try installing all of the packages.
        install_all = "apt-get install -y --allow-downgrades "
        pkg_line, _, unv_line = self._assemble_packages()
        install_all += pkg_line + unv_line

        # Spin up the container and try to install everything.
        try:
            container = self.docker_client.containers.run(self.image.id, command=install_all,
                                                          detach=True)
            container.wait()
            output = container.logs().decode()
        finally:
            container.remove(force=True)
        logging.debug(output)

        # Parse the container's output.
        missing_pkgs = re.findall("E: Unable to locate package (.*)\n", output)
        missing_vers = re.findall("' for '(.*)' was not found\n", output)

        if not re.search("E: ", output):
            logging.info("All packages installed properly after fallback.")
            ret = True

        if not missing_pkgs and not missing_vers:
            logging.error(f"No missing packages or versions found, but there was an error during "
                          f"fallback:\n{output}")
            return False

        # Report on missing packages.
        logging.warning(f"Could not find the following packages during fallback: {missing_pkgs}")
        logging.warning(f"Could not find versions for the following packages during fallback: "
                        f"{missing_vers}")

        # In case of errors, we can't check for versions anyway because the image won't build.
        # Return straightaway.
        if not ret:
            return ret

        # Now figure out what the versions for everything in unversion are.
        self.dockerize(self.tempdir, verbose=False)
        container = self.docker_client.containers.run(self.image.id,
                                                      command=self.LIST_INSTALLED,
                                                      remove=True)
        output = container.decode().split('\n')[:-1]
        pkgs_after_fallback = self.parse_all_pkgs(output)
        logging.info(f"Installed: {pkgs_after_fallback}")

        recovered = set()
        still_gone = set()
        for package in self.unversion_packages:
            if package in pkgs_after_fallback:
                # Save the version number we found
                self.unversion_packages[package] = pkgs_after_fallback[package]
                recovered.add(package)
            else:
                still_gone.add(package)
        logging.info(f"Recovered these packages via fallback strategy ({len(recovered)}): "
                     f"{recovered}")
        logging.info(f"Still missing ({len(still_gone)}): {still_gone}")

        # Return True if we recovered everything
        return len(still_gone) == 0


    def dockerize(self, folder, verbose=True):
        '''
        Creates Dockerfile from parameters discovered by the class.
        Make sure to call all analysis functions beforehand; this function doesn't actually check
        for that.
        folder -- the folder to put the Dockerfile in
        verbose -- whether to emit log statements
        '''
        super().dockerize(folder, verbose)
        with open(os.path.join(folder, 'Dockerfile'), 'w') as dockerfile:
            dockerfile.write(f"FROM {self.op_sys}:{self.version}\n")

            dockerfile.write(f"ENV DEBIAN_FRONTEND=noninteractive\n")

<<<<<<< HEAD
            dockerfile.write(f"RUN apt-get update && apt-get install -y --allow-downgrades ")
            dockerfile.write(self.assemble_packages())
            dockerfile.write("\n")
=======
            specific, comment, unversion = self._assemble_packages()
            dockerfile.write(f"RUN apt-get update && apt-get install -y --allow-downgrades "
                             f"{specific}\n")

            if unversion != "":
                dockerfile.write(f"# Original versions: {comment}\n")
                dockerfile.write(f"RUN apt-get update && apt-get install -y --allow-downgrades "
                                 f"{unversion}\n")
>>>>>>> 99034402
        if verbose:
            logging.info(f"Your Dockerfile is in {folder}")<|MERGE_RESOLUTION|>--- conflicted
+++ resolved
@@ -355,11 +355,6 @@
 
             dockerfile.write(f"ENV DEBIAN_FRONTEND=noninteractive\n")
 
-<<<<<<< HEAD
-            dockerfile.write(f"RUN apt-get update && apt-get install -y --allow-downgrades ")
-            dockerfile.write(self.assemble_packages())
-            dockerfile.write("\n")
-=======
             specific, comment, unversion = self._assemble_packages()
             dockerfile.write(f"RUN apt-get update && apt-get install -y --allow-downgrades "
                              f"{specific}\n")
@@ -368,6 +363,5 @@
                 dockerfile.write(f"# Original versions: {comment}\n")
                 dockerfile.write(f"RUN apt-get update && apt-get install -y --allow-downgrades "
                                  f"{unversion}\n")
->>>>>>> 99034402
         if verbose:
             logging.info(f"Your Dockerfile is in {folder}")