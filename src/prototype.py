--- conflicted
+++ resolved
@@ -7,11 +7,6 @@
 import docker
 from paramiko import SSHClient
 
-<<<<<<< HEAD
-#from dependencygraph import filter_non_dependencies
-
-=======
->>>>>>> 2622abff
 
 
 # Constants (which we can move into a config file later)
@@ -86,6 +81,7 @@
         self.image = self.docker_client.images.pull(f"{operating_sys}:{version}")
         logging.info(f"Pulled {self.image} from Docker hub.")
 
+
     @staticmethod
     def parse_pkg_line(line):
         #assumes line comes in as something like 'curl.x86_64   [1:]7.29.0-42.el7'
@@ -96,6 +92,7 @@
         if (':' in ver):
             ver = ver.split(':')[1] #7.29.0
         return (name, ver)
+
 
     def get_packages(self):
         logging.info("Getting packages...")
@@ -154,37 +151,6 @@
             logging.debug(line.rstrip())
 
 
-<<<<<<< HEAD
-    def filter_packages(self):
-        '''
-        Get a filtered list of packages after figuring out dependencies.
-        '''
-        logging.info("Filtering packages...")
-        while len(self.packages) == 0:
-            logging.warning("No packages yet.")
-            self.get_packages()
-
-        just_packages = set(self.packages.keys())
-
-        # Get default-installed packages from Docker base image we're going to use
-        pkg_bytestring = self.docker_client.containers.run(f"{self.operating_sys}:{self.version}", "rpm -qa --queryformat '%{NAME}\n'")
-        default_packages = set(pkg_bytestring.decode().split('\n'))
-        nondefault_packages = just_packages - default_packages
-        logging.info(f"Blacklisting defaults cut down {len(self.packages)} packages to {len(nondefault_packages)}")
-
-        # Filter packages to exploit dependency relationships
-        #self.filtered_packages = filter_non_dependencies(nondefault_packages, self.get_dependencies)
-        #logging.info(f"Filtering by dependency further cut down {len(nondefault_packages)} packages to {len(self.filtered_packages)}")
-        self.filtered_packages = just_packages
-
-        # Determine packages to erase from base image
-        self.extra_packages = default_packages - just_packages
-        self.extra_packages = {pkg for pkg in self.extra_packages if pkg != ""}
-        logging.info(f"The base image has {len(self.extra_packages)} extraneous packages")
-
-
-=======
->>>>>>> 2622abff
     def dockerize(self):
         with open(os.path.join(self.dir, 'Dockerfile'), 'w') as dockerfile:
             dockerfile.write(f"FROM {self.operating_sys}:{self.version}\n")
